# Based on https://github.com/actions-rs/meta/blob/master/recipes/quickstart.md
#
# While our "example" application has the platform-specific code,
# for simplicity we are compiling and testing everything on the Ubuntu environment only.
# For multi-OS testing see the `cross.yml` workflow.

on: [push, pull_request]

name: Coverage

jobs:
  coverage:
    name: Coverage
    runs-on: ubuntu-latest
    steps:
      - name: Checkout repository
        uses: actions/checkout@v3

      - name: Install nightly toolchain
        uses: dtolnay/rust-toolchain@nightly
      
      - name: Install cargo-llvm-cov
        uses: taiki-e/install-action@cargo-llvm-cov
      
      - name: Generate code coverage
<<<<<<< HEAD
        run: cargo llvm-cov --all-features --workspace --lcov --output-path lcov.info
    
      - name: Upload coverage to Codecov
        uses: codecov/codecov-action@v3
        with:
          #token: ${{ secrets.CODECOV_TOKEN }} # not required for public repos
          files: lcov.info
          flags: unittests
=======
        run: |
          cargo +nightly tarpaulin --verbose --all-features --workspace --timeout 120 --out Xml

      - name: Upload to codecov.io
        uses: codecov/codecov-action@v4
        with:
          token: ${{secrets.CODECOV_TOKEN}}
>>>>>>> 718dfa86
          fail_ci_if_error: true<|MERGE_RESOLUTION|>--- conflicted
+++ resolved
@@ -23,22 +23,12 @@
         uses: taiki-e/install-action@cargo-llvm-cov
       
       - name: Generate code coverage
-<<<<<<< HEAD
         run: cargo llvm-cov --all-features --workspace --lcov --output-path lcov.info
-    
-      - name: Upload coverage to Codecov
-        uses: codecov/codecov-action@v3
-        with:
-          #token: ${{ secrets.CODECOV_TOKEN }} # not required for public repos
-          files: lcov.info
-          flags: unittests
-=======
-        run: |
-          cargo +nightly tarpaulin --verbose --all-features --workspace --timeout 120 --out Xml
 
       - name: Upload to codecov.io
         uses: codecov/codecov-action@v4
         with:
           token: ${{secrets.CODECOV_TOKEN}}
->>>>>>> 718dfa86
+          files: lcov.info
+          flags: unittests
           fail_ci_if_error: true