[package]
name = "scpi"
version = "0.3.3"
authors = ["Atmelfan <gustavp@gpa-robotics.com>"]
edition = "2018"
license = "MIT"

description = "SCPI/IEEE488.2 parser library"
keywords = ["SCPI", "parser", "Instrumentation", "Embedded", "Multimeter"]
categories = ["command-line-interface", "embedded", "parsing", "no-std"]

homepage = "https://github.com/Atmelfan/scpi-rs"
documentation = "https://docs.rs/crate/scpi"
repository = "https://github.com/Atmelfan/scpi-rs"
readme = "README.md"

build = "build.rs"

[badges]
maintenance = { status = "actively-developed" }

[dependencies]
scpi_derive = { path = "../scpi_derive", version="0.3.3" }
lexical-core = { version="0.7", features=["radix"], default-features=false }
arraydeque = { version = "0.4", default-features = false }
<<<<<<< HEAD
arrayvec = { version = "0.5", default-features=false }
=======
arrayvec = { version = "0.5.1", default-features = false }
libm = { version = "0.2.1", optional = true}
>>>>>>> b526924f

[dependencies.uom]
version = "0.28.0"
default-features = false
optional = true
features = [
    "autoconvert",
    "usize", "u8", "u16", "u32", "u64",
    "isize", "i8", "i16", "i32", "i64",
    "f32", "f64",
    "si",
    "try-from"
]

[build-dependencies]
built = { version = "0.4", features = ["git2", "semver"] }

[features]
default = [
    # Library build information
    "build-info",
    # Units
    "unit-length",
    "unit-velocity",
    "unit-acceleration",
    "unit-electric-potential",
    "unit-electric-current",
    "unit-electric-conductance",
    "unit-electric-resistance",
    "unit-electric-charge",
    "unit-electric-capacitance",
    "unit-electric-inductance",
    "unit-energy",
    "unit-power",
    "unit-angle",
    "unit-amount-of-substance",
    "unit-magnetic-flux",
    "unit-magnetic-flux-density",
    "unit-ratio",
    "unit-temperature",
    "unit-time",
    "unit-pressure",
    "unit-volume"
]

# Use libm instead of intrinsics
use_libm = ["libm"]

# Support extender errors (example -100,"Command error;extended")
extended-error = []

# Support UTF8 arbitrarydata block #s'utf8-data'
arbitrary-utf8-string = []

# Include build info
build-info = []

###################################### UNITS ######################################
# Individual units
unit-length = ["uom"]
unit-velocity = ["uom"]
unit-acceleration = ["uom"]
unit-electric-potential = ["uom"]
unit-electric-current = ["uom"]
unit-electric-conductance = ["uom"]
unit-electric-resistance = ["uom"]
unit-electric-charge = ["uom"]
unit-electric-capacitance = ["uom"]
unit-electric-inductance = ["uom"]
unit-energy = ["uom"]
unit-power = ["uom"]
unit-angle = ["uom"]
unit-amount-of-substance = ["uom"]
unit-magnetic-flux = ["uom"]
unit-magnetic-flux-density = ["uom"]
unit-ratio = ["uom"]
unit-temperature = ["uom"]
unit-time = ["uom"]
unit-pressure = ["uom"]
unit-volume = ["uom"]
unit-frequency = ["uom"]



<|MERGE_RESOLUTION|>--- conflicted
+++ resolved
@@ -23,12 +23,8 @@
 scpi_derive = { path = "../scpi_derive", version="0.3.3" }
 lexical-core = { version="0.7", features=["radix"], default-features=false }
 arraydeque = { version = "0.4", default-features = false }
-<<<<<<< HEAD
-arrayvec = { version = "0.5", default-features=false }
-=======
 arrayvec = { version = "0.5.1", default-features = false }
 libm = { version = "0.2.1", optional = true}
->>>>>>> b526924f
 
 [dependencies.uom]
 version = "0.28.0"
