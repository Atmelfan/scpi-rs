--- conflicted
+++ resolved
@@ -22,13 +22,8 @@
 [dependencies]
 scpi_derive = { path = "../scpi_derive", version="0.3.5" }
 lexical-core = { version="0.7", features=["radix"], default-features=false }
-<<<<<<< HEAD
 arrayvec = { version = "0.7", default-features = false }
 libm = { version = "0.2", optional = true}
-=======
-arraydeque = { version = "0.4", default-features = false }
-arrayvec = { version = "0.5", default-features = false }
->>>>>>> 90fdd5d6
 
 [dependencies.uom]
 version = "0.31.1"
