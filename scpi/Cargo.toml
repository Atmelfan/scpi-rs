[package]
name = "scpi"
version = "0.3.5"
authors = ["Atmelfan <gustavp@gpa-robotics.com>"]
edition = "2018"
license = "MIT"

description = "SCPI/IEEE488.2 parser library"
keywords = ["SCPI", "parser", "Instrumentation", "Embedded", "Multimeter"]
categories = ["command-line-interface", "embedded", "parsing", "no-std"]

homepage = "https://github.com/Atmelfan/scpi-rs"
documentation = "https://docs.rs/crate/scpi"
repository = "https://github.com/Atmelfan/scpi-rs"
readme = "README.md"

[badges]
maintenance = { status = "actively-developed" }

[dependencies]
scpi_derive = { path = "../scpi_derive", version="0.3.5" }
lexical-core = { version="0.7", features=["radix"], default-features=false }
arrayvec = { version = "0.7", default-features = false }

[dependencies.uom]
version = "0.31.1"
default-features = false
optional = true
features = [
    "autoconvert",
    "usize", "u8", "u16", "u32", "u64",
    "isize", "i8", "i16", "i32", "i64",
    "f32", "f64",
    "si",
    "try-from"
]

[features]
default = [
    # Use libm in order to build on stable
    "libm",
    # Units
    "unit-length",
    "unit-velocity",
    "unit-acceleration",
    "unit-electric-potential",
    "unit-electric-current",
    "unit-electric-conductance",
    "unit-electric-resistance",
    "unit-electric-charge",
    "unit-electric-capacitance",
    "unit-electric-inductance",
    "unit-energy",
    "unit-power",
    "unit-angle",
    "unit-amount-of-substance",
    "unit-magnetic-flux",
    "unit-magnetic-flux-density",
    "unit-ratio",
    "unit-temperature",
    "unit-time",
    "unit-pressure",
    "unit-volume"
]

# Use std
std = ["lexical-core/std"]

# Use libm instead of intrinsics
libm = ["lexical-core/libm"]

# Support extender errors (example -100,"Command error;extended")
extended-error = []

<<<<<<< HEAD
# Support UTF8 arbitrarydata block #s'utf8-data'
arbitrary-utf8-string = []
=======
# Include build info
build-info = []
>>>>>>> fa4e779a

###################################### UNITS ######################################
# Individual units
unit-length = ["uom"]
unit-velocity = ["uom"]
unit-acceleration = ["uom"]
unit-electric-potential = ["uom"]
unit-electric-current = ["uom"]
unit-electric-conductance = ["uom"]
unit-electric-resistance = ["uom"]
unit-electric-charge = ["uom"]
unit-electric-capacitance = ["uom"]
unit-electric-inductance = ["uom"]
unit-energy = ["uom"]
unit-power = ["uom"]
unit-angle = ["uom"]
unit-amount-of-substance = ["uom"]
unit-magnetic-flux = ["uom"]
unit-magnetic-flux-density = ["uom"]
unit-ratio = ["uom"]
unit-temperature = ["uom"]
unit-time = ["uom"]
unit-pressure = ["uom"]
unit-volume = ["uom"]
unit-frequency = ["uom"]



<|MERGE_RESOLUTION|>--- conflicted
+++ resolved
@@ -72,14 +72,6 @@
 # Support extender errors (example -100,"Command error;extended")
 extended-error = []
 
-<<<<<<< HEAD
-# Support UTF8 arbitrarydata block #s'utf8-data'
-arbitrary-utf8-string = []
-=======
-# Include build info
-build-info = []
->>>>>>> fa4e779a
-
 ###################################### UNITS ######################################
 # Individual units
 unit-length = ["uom"]
