--- conflicted
+++ resolved
@@ -35,12 +35,7 @@
 //! - `std` - Use std library, note that libm feature can be disabled with std.
 //!
 //! These features are by default turned **ON**.
-<<<<<<< HEAD
 //! - `libm` - Uses libm for no_std operation on stable.
-=======
-//! - `libm` - Uses libm for no_std operation on stable no_std.
-//! - `build-info` - Includes build info in the library and creates a `LIBrary[:VERsion]?` command macro to query it.
->>>>>>> fa4e779a
 //! - `unit-*` - Creates conversion from a argument \[and suffix] into corresponding [uom](https://crates.io/crates/uom) unit. Disable the ones you don't need to save space and skip uom.
 //!
 //! # Getting started
